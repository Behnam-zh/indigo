package automod

import (
	"context"
	"fmt"
	"log/slog"
	"strings"

	comatproto "github.com/bluesky-social/indigo/api/atproto"
	appbsky "github.com/bluesky-social/indigo/api/bsky"
)

type ModReport struct {
	ReasonType string
	Comment    string
}

type CounterRef struct {
	Name string
	Val  string
}

// base type for events specific to an account, usually derived from a repo event stream message (one such message may result in multiple `RepoEvent`)
//
// events are both containers for data about the event itself (similar to an HTTP request type); aggregate results and state (counters, mod actions) to be persisted after all rules are run; and act as an API for additional network reads and operations.
type RepoEvent struct {
	Engine            *Engine
	Err               error
	Logger            *slog.Logger
	Account           AccountMeta
	CounterIncrements []CounterRef
	AccountLabels     []string
	AccountFlags      []string
	AccountReports    []ModReport
	AccountTakedown   bool
}

func (e *RepoEvent) GetCount(name, val, period string) int {
	v, err := e.Engine.GetCount(name, val, period)
	if err != nil {
		e.Err = err
		return 0
	}
	return v
}

func (e *RepoEvent) InSet(name, val string) bool {
	v, err := e.Engine.InSet(name, val)
	if err != nil {
		e.Err = err
		return false
	}
	return v
}

func (e *RepoEvent) Increment(name, val string) {
	e.CounterIncrements = append(e.CounterIncrements, CounterRef{Name: name, Val: val})
}

func (e *RepoEvent) TakedownAccount() {
	e.AccountTakedown = true
}

func (e *RepoEvent) AddAccountLabel(val string) {
	e.AccountLabels = append(e.AccountLabels, val)
}

func (e *RepoEvent) AddAccountFlag(val string) {
	e.AccountFlags = append(e.AccountFlags, val)
}

func (e *RepoEvent) ReportAccount(reason, comment string) {
	e.AccountReports = append(e.AccountReports, ModReport{ReasonType: reason, Comment: comment})
}

func slackBody(msg string, newLabels, newFlags []string, newReports []ModReport, newTakedown bool) string {
	if len(newLabels) > 0 {
		msg += fmt.Sprintf("New Labels: `%s`\n", strings.Join(newLabels, ", "))
	}
	if len(newFlags) > 0 {
		msg += fmt.Sprintf("New Flags: `%s`\n", strings.Join(newFlags, ", "))
	}
	for _, rep := range newReports {
		msg += fmt.Sprintf("Report `%s`: %s\n", rep.ReasonType, rep.Comment)
	}
	if newTakedown {
		msg += fmt.Sprintf("Takedown!\n")
	}
	return msg
}

func (e *RepoEvent) PersistAccountActions(ctx context.Context) error {

	// de-dupe actions
	newLabels := []string{}
	for _, val := range dedupeStrings(e.AccountLabels) {
		exists := false
		for _, e := range e.Account.AccountNegLabels {
			if val == e {
				exists = true
				break
			}
		}
		for _, e := range e.Account.AccountLabels {
			if val == e {
				exists = true
				break
			}
		}
		if !exists {
			newLabels = append(newLabels, val)
		}
	}
	// TODO: persist and de-dupe flags? in mod service?
	newFlags := dedupeStrings(e.AccountFlags)
	// TODO: de-dupe reports based on history?
	newReports := e.AccountReports
	newTakedown := e.AccountTakedown && !e.Account.Takendown

	if newTakedown || len(newLabels) > 0 || len(newFlags) > 0 || len(newReports) > 0 {
		if e.Engine.SlackWebhookURL != "" {
			msg := fmt.Sprintf("⚠️ Automod Account Action ⚠️\n")
			msg += fmt.Sprintf("`%s` / `%s` / <https://bsky.app/profile/%s|bsky> / <https://admin.prod.bsky.dev/repositories/%s|ozone>\n",
				e.Account.Identity.DID,
				e.Account.Identity.Handle,
				e.Account.Identity.DID,
				e.Account.Identity.DID,
			)
			msg = slackBody(msg, newLabels, newFlags, newReports, newTakedown)
			if err := e.Engine.SendSlackMsg(ctx, msg); err != nil {
				e.Logger.Error("sending slack webhook", "err", err)
			}
		}
	}

	if e.Engine.AdminClient == nil {
		return nil
	}

	needsPurge := false
	xrpcc := e.Engine.AdminClient
<<<<<<< HEAD
	if len(newLabels) > 0 {
		_, err := comatproto.AdminTakeModerationAction(ctx, xrpcc, &comatproto.AdminTakeModerationAction_Input{
			Action:          "com.atproto.admin.defs#flag",
			CreateLabelVals: newLabels,
			Reason:          "automod",
			CreatedBy:       xrpcc.Auth.Did,
			Subject: &comatproto.AdminTakeModerationAction_Input_Subject{
=======
	if len(e.AccountLabels) > 0 {
		comment := "automod"
		_, err := comatproto.AdminEmitModerationEvent(ctx, xrpcc, &comatproto.AdminEmitModerationEvent_Input{
			CreatedBy: xrpcc.Auth.Did,
			Event: &comatproto.AdminEmitModerationEvent_Input_Event{
				AdminDefs_ModEventLabel: &comatproto.AdminDefs_ModEventLabel{
					CreateLabelVals: dedupeStrings(e.AccountLabels),
					Comment:         &comment,
				},
			},
			Subject: &comatproto.AdminEmitModerationEvent_Input_Subject{
>>>>>>> 2a50f862
				AdminDefs_RepoRef: &comatproto.AdminDefs_RepoRef{
					Did: e.Account.Identity.DID.String(),
				},
			},
		})
		if err != nil {
			return err
		}
		needsPurge = true
	}
	// TODO: AccountFlags
	for _, mr := range newReports {
		_, err := comatproto.ModerationCreateReport(ctx, xrpcc, &comatproto.ModerationCreateReport_Input{
			ReasonType: &mr.ReasonType,
			Reason:     &mr.Comment,
			Subject: &comatproto.ModerationCreateReport_Input_Subject{
				AdminDefs_RepoRef: &comatproto.AdminDefs_RepoRef{
					Did: e.Account.Identity.DID.String(),
				},
			},
		})
		if err != nil {
			return err
		}
	}
<<<<<<< HEAD
	if newTakedown {
		_, err := comatproto.AdminTakeModerationAction(ctx, xrpcc, &comatproto.AdminTakeModerationAction_Input{
			Action:    "com.atproto.admin.defs#takedown",
			Reason:    "automod",
=======
	if e.AccountTakedown {
		comment := "automod"
		_, err := comatproto.AdminEmitModerationEvent(ctx, xrpcc, &comatproto.AdminEmitModerationEvent_Input{
>>>>>>> 2a50f862
			CreatedBy: xrpcc.Auth.Did,
			Event: &comatproto.AdminEmitModerationEvent_Input_Event{
				AdminDefs_ModEventTakedown: &comatproto.AdminDefs_ModEventTakedown{
					Comment: &comment,
				},
			},
			Subject: &comatproto.AdminEmitModerationEvent_Input_Subject{
				AdminDefs_RepoRef: &comatproto.AdminDefs_RepoRef{
					Did: e.Account.Identity.DID.String(),
				},
			},
		})
		if err != nil {
			return err
		}
		needsPurge = true
	}
	if needsPurge {
		return e.Engine.PurgeAccountCaches(ctx, e.Account.Identity.DID)
	}
	return nil
}

func (e *RepoEvent) PersistActions(ctx context.Context) error {
	return e.PersistAccountActions(ctx)
}

func (e *RepoEvent) PersistCounters(ctx context.Context) error {
	// TODO: dedupe this array
	for _, ref := range e.CounterIncrements {
		err := e.Engine.Counters.Increment(ctx, ref.Name, ref.Val)
		if err != nil {
			return err
		}
	}
	return nil
}

func (e *RepoEvent) CanonicalLogLine() {
	e.Logger.Info("canonical-event-line",
		"accountLabels", e.AccountLabels,
		"accountFlags", e.AccountFlags,
		"accountTakedown", e.AccountTakedown,
		"accountReports", len(e.AccountReports),
	)
}

type IdentityEvent struct {
	RepoEvent
}

type RecordEvent struct {
	RepoEvent

	Record         any
	Collection     string
	RecordKey      string
	CID            string
	RecordLabels   []string
	RecordTakedown bool
	RecordReports  []ModReport
	RecordFlags    []string
	// TODO: commit metadata
}

func (e *RecordEvent) TakedownRecord() {
	e.RecordTakedown = true
}

func (e *RecordEvent) AddRecordLabel(val string) {
	e.RecordLabels = append(e.RecordLabels, val)
}

func (e *RecordEvent) AddRecordFlag(val string) {
	e.RecordFlags = append(e.RecordFlags, val)
}

func (e *RecordEvent) ReportRecord(reason, comment string) {
	e.RecordReports = append(e.RecordReports, ModReport{ReasonType: reason, Comment: comment})
}

func (e *RecordEvent) PersistRecordActions(ctx context.Context) error {

	// TODO: de-dupe actions
	newLabels := dedupeStrings(e.RecordLabels)
	newFlags := dedupeStrings(e.RecordFlags)
	newReports := e.RecordReports
	newTakedown := e.RecordTakedown

	if newTakedown || len(newLabels) > 0 || len(newFlags) > 0 || len(newReports) > 0 {
		if e.Engine.SlackWebhookURL != "" {
			msg := fmt.Sprintf("⚠️ Automod Record Action ⚠️\n")
			msg += fmt.Sprintf("`%s` / `%s` / <https://bsky.app/profile/%s|bsky> / <https://admin.prod.bsky.dev/repositories/%s|ozone>\n",
				e.Account.Identity.DID,
				e.Account.Identity.Handle,
				e.Account.Identity.DID,
				e.Account.Identity.DID,
			)
			msg += fmt.Sprintf("`at://%s/%s/%s`\n", e.Account.Identity.DID, e.Collection, e.RecordKey)
			msg = slackBody(msg, newLabels, newFlags, newReports, newTakedown)
			if err := e.Engine.SendSlackMsg(ctx, msg); err != nil {
				e.Logger.Error("sending slack webhook", "err", err)
			}
		}
	}
	if e.Engine.AdminClient == nil {
		return nil
	}
	strongRef := comatproto.RepoStrongRef{
		Cid: e.CID,
		Uri: fmt.Sprintf("at://%s/%s/%s", e.Account.Identity.DID, e.Collection, e.RecordKey),
	}
	xrpcc := e.Engine.AdminClient
<<<<<<< HEAD
	if len(newLabels) > 0 {
		// TODO: this does an action, not just create labels; will update after event refactor
		_, err := comatproto.AdminTakeModerationAction(ctx, xrpcc, &comatproto.AdminTakeModerationAction_Input{
			Action:          "com.atproto.admin.defs#flag",
			CreateLabelVals: newLabels,
			Reason:          "automod",
			CreatedBy:       xrpcc.Auth.Did,
			Subject: &comatproto.AdminTakeModerationAction_Input_Subject{
=======
	if len(e.RecordLabels) > 0 {
		comment := "automod"
		_, err := comatproto.AdminEmitModerationEvent(ctx, xrpcc, &comatproto.AdminEmitModerationEvent_Input{
			CreatedBy: xrpcc.Auth.Did,
			Event: &comatproto.AdminEmitModerationEvent_Input_Event{
				AdminDefs_ModEventLabel: &comatproto.AdminDefs_ModEventLabel{
					CreateLabelVals: dedupeStrings(e.RecordLabels),
					Comment:         &comment,
				},
			},
			Subject: &comatproto.AdminEmitModerationEvent_Input_Subject{
>>>>>>> 2a50f862
				RepoStrongRef: &strongRef,
			},
		})
		if err != nil {
			return err
		}
	}
	for _, mr := range newReports {
		_, err := comatproto.ModerationCreateReport(ctx, xrpcc, &comatproto.ModerationCreateReport_Input{
			ReasonType: &mr.ReasonType,
			Reason:     &mr.Comment,
			Subject: &comatproto.ModerationCreateReport_Input_Subject{
				RepoStrongRef: &strongRef,
			},
		})
		if err != nil {
			return err
		}
	}
<<<<<<< HEAD
	if newTakedown {
		_, err := comatproto.AdminTakeModerationAction(ctx, xrpcc, &comatproto.AdminTakeModerationAction_Input{
			Action:    "com.atproto.admin.defs#takedown",
			Reason:    "automod",
=======
	if e.RecordTakedown {
		comment := "automod"
		_, err := comatproto.AdminEmitModerationEvent(ctx, xrpcc, &comatproto.AdminEmitModerationEvent_Input{
>>>>>>> 2a50f862
			CreatedBy: xrpcc.Auth.Did,
			Event: &comatproto.AdminEmitModerationEvent_Input_Event{
				AdminDefs_ModEventTakedown: &comatproto.AdminDefs_ModEventTakedown{
					Comment: &comment,
				},
			},
			Subject: &comatproto.AdminEmitModerationEvent_Input_Subject{
				RepoStrongRef: &strongRef,
			},
		})
		if err != nil {
			return err
		}
	}
	return nil
}

func (e *RecordEvent) PersistActions(ctx context.Context) error {
	if err := e.PersistAccountActions(ctx); err != nil {
		return err
	}
	return e.PersistRecordActions(ctx)
}

func (e *RecordEvent) CanonicalLogLine() {
	e.Logger.Info("canonical-event-line",
		"accountLabels", e.AccountLabels,
		"accountFlags", e.AccountFlags,
		"accountTakedown", e.AccountTakedown,
		"accountReports", len(e.AccountReports),
		"recordLabels", e.RecordLabels,
		"recordFlags", e.RecordFlags,
		"recordTakedown", e.RecordTakedown,
		"recordReports", len(e.RecordReports),
	)
}

type IdentityRuleFunc = func(evt *IdentityEvent) error
type RecordRuleFunc = func(evt *RecordEvent) error
type PostRuleFunc = func(evt *RecordEvent, post *appbsky.FeedPost) error
type ProfileRuleFunc = func(evt *RecordEvent, profile *appbsky.ActorProfile) error<|MERGE_RESOLUTION|>--- conflicted
+++ resolved
@@ -139,27 +139,17 @@
 
 	needsPurge := false
 	xrpcc := e.Engine.AdminClient
-<<<<<<< HEAD
 	if len(newLabels) > 0 {
-		_, err := comatproto.AdminTakeModerationAction(ctx, xrpcc, &comatproto.AdminTakeModerationAction_Input{
-			Action:          "com.atproto.admin.defs#flag",
-			CreateLabelVals: newLabels,
-			Reason:          "automod",
-			CreatedBy:       xrpcc.Auth.Did,
-			Subject: &comatproto.AdminTakeModerationAction_Input_Subject{
-=======
-	if len(e.AccountLabels) > 0 {
 		comment := "automod"
 		_, err := comatproto.AdminEmitModerationEvent(ctx, xrpcc, &comatproto.AdminEmitModerationEvent_Input{
 			CreatedBy: xrpcc.Auth.Did,
 			Event: &comatproto.AdminEmitModerationEvent_Input_Event{
 				AdminDefs_ModEventLabel: &comatproto.AdminDefs_ModEventLabel{
-					CreateLabelVals: dedupeStrings(e.AccountLabels),
+					CreateLabelVals: newLabels,
 					Comment:         &comment,
 				},
 			},
 			Subject: &comatproto.AdminEmitModerationEvent_Input_Subject{
->>>>>>> 2a50f862
 				AdminDefs_RepoRef: &comatproto.AdminDefs_RepoRef{
 					Did: e.Account.Identity.DID.String(),
 				},
@@ -185,16 +175,9 @@
 			return err
 		}
 	}
-<<<<<<< HEAD
 	if newTakedown {
-		_, err := comatproto.AdminTakeModerationAction(ctx, xrpcc, &comatproto.AdminTakeModerationAction_Input{
-			Action:    "com.atproto.admin.defs#takedown",
-			Reason:    "automod",
-=======
-	if e.AccountTakedown {
 		comment := "automod"
 		_, err := comatproto.AdminEmitModerationEvent(ctx, xrpcc, &comatproto.AdminEmitModerationEvent_Input{
->>>>>>> 2a50f862
 			CreatedBy: xrpcc.Auth.Did,
 			Event: &comatproto.AdminEmitModerationEvent_Input_Event{
 				AdminDefs_ModEventTakedown: &comatproto.AdminDefs_ModEventTakedown{
@@ -308,28 +291,17 @@
 		Uri: fmt.Sprintf("at://%s/%s/%s", e.Account.Identity.DID, e.Collection, e.RecordKey),
 	}
 	xrpcc := e.Engine.AdminClient
-<<<<<<< HEAD
 	if len(newLabels) > 0 {
-		// TODO: this does an action, not just create labels; will update after event refactor
-		_, err := comatproto.AdminTakeModerationAction(ctx, xrpcc, &comatproto.AdminTakeModerationAction_Input{
-			Action:          "com.atproto.admin.defs#flag",
-			CreateLabelVals: newLabels,
-			Reason:          "automod",
-			CreatedBy:       xrpcc.Auth.Did,
-			Subject: &comatproto.AdminTakeModerationAction_Input_Subject{
-=======
-	if len(e.RecordLabels) > 0 {
 		comment := "automod"
 		_, err := comatproto.AdminEmitModerationEvent(ctx, xrpcc, &comatproto.AdminEmitModerationEvent_Input{
 			CreatedBy: xrpcc.Auth.Did,
 			Event: &comatproto.AdminEmitModerationEvent_Input_Event{
 				AdminDefs_ModEventLabel: &comatproto.AdminDefs_ModEventLabel{
-					CreateLabelVals: dedupeStrings(e.RecordLabels),
+					CreateLabelVals: newLabels,
 					Comment:         &comment,
 				},
 			},
 			Subject: &comatproto.AdminEmitModerationEvent_Input_Subject{
->>>>>>> 2a50f862
 				RepoStrongRef: &strongRef,
 			},
 		})
@@ -349,16 +321,9 @@
 			return err
 		}
 	}
-<<<<<<< HEAD
 	if newTakedown {
-		_, err := comatproto.AdminTakeModerationAction(ctx, xrpcc, &comatproto.AdminTakeModerationAction_Input{
-			Action:    "com.atproto.admin.defs#takedown",
-			Reason:    "automod",
-=======
-	if e.RecordTakedown {
 		comment := "automod"
 		_, err := comatproto.AdminEmitModerationEvent(ctx, xrpcc, &comatproto.AdminEmitModerationEvent_Input{
->>>>>>> 2a50f862
 			CreatedBy: xrpcc.Auth.Did,
 			Event: &comatproto.AdminEmitModerationEvent_Input_Event{
 				AdminDefs_ModEventTakedown: &comatproto.AdminDefs_ModEventTakedown{
