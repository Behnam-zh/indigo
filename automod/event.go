--- conflicted
+++ resolved
@@ -247,15 +247,6 @@
 	// before creating a report, query to see if automod has already reported this account in the past week for the same reason
 	// NOTE: this is running in an inner loop (if there are multiple reports), which is a bit inefficient, but seems acceptable
 
-<<<<<<< HEAD
-	// flags don't require admin auth
-	needsPurge := false
-	if len(newFlags) > 0 {
-		e.Engine.Flags.Add(ctx, e.Account.Identity.DID.String(), newFlags)
-		needsPurge = true
-	}
-
-=======
 	// AdminQueryModerationEvents(ctx context.Context, c *xrpc.Client, createdBy string, cursor string, inc ludeAllUserRecords bool, limit int64, sortDirection string, subject string, types []string)
 	resp, err := comatproto.AdminQueryModerationEvents(ctx, xrpcc, xrpcc.Auth.Did, "", false, 5, "", evt.Account.Identity.DID.String(), []string{"com.atproto.admin.defs#modEventReport"})
 	if err != nil {
@@ -316,8 +307,12 @@
 		}
 	}
 
+	// flags don't require admin auth
+	if len(newFlags) > 0 {
+		e.Engine.Flags.Add(ctx, e.Account.Identity.DID.String(), newFlags)
+	}
+
 	// if we can't actually talk to service, bail out early
->>>>>>> fb514302
 	if e.Engine.AdminClient == nil {
 		return nil
 	}
@@ -346,16 +341,9 @@
 			return err
 		}
 	}
-<<<<<<< HEAD
-=======
-
-	if len(newFlags) > 0 {
-		e.Engine.Flags.Add(ctx, e.Account.Identity.DID.String(), newFlags)
-	}
 
 	// reports are additionally de-duped when persisting the action, so track with a flag
 	createdReports := false
->>>>>>> fb514302
 	for _, mr := range newReports {
 		created, err := createReportIfFresh(ctx, xrpcc, *e, mr)
 		if err != nil {
@@ -541,6 +529,7 @@
 			return err
 		}
 	}
+
 	for _, mr := range newReports {
 		e.Logger.Info("reporting record", "reasonType", mr.ReasonType, "comment", mr.Comment)
 		_, err := comatproto.ModerationCreateReport(ctx, xrpcc, &comatproto.ModerationCreateReport_Input{
